--- conflicted
+++ resolved
@@ -1,4 +1,3 @@
-<<<<<<< HEAD
 open -a XQuartz && \
 xhost + $(hostname) && \
 docker run \
@@ -10,18 +9,4 @@
     -v `pwd`:/mnt/shared \
     -i \
     -t \
-    yangyangfu/diffbuildings-jax /bin/bash -c "cd /mnt/shared && python parameter_inference.py"
-=======
-open -a XQuartz && \
-xhost + $(hostname) && \
-docker run \
-    --user=root \
-    --detach=false \
-    -e DISPLAY=$(hostname):0 \
-    -v /tmp/.X11-unix:/tmp/.X11-unix \
-    --rm \
-    -v `pwd`:/mnt/shared \
-    -i \
-    -t \
-    yangyangfu/diffbuildings-jax /bin/bash -c "cd /mnt/shared && XLA_FLAGS=\"--xla_cpu_multi_thread_eigen=false intra_op_parallelism_threads=1\" python parameter_inference.py"
->>>>>>> 8d5b702a
+    yangyangfu/diffbuildings-jax /bin/bash -c "cd /mnt/shared && XLA_FLAGS=\"--xla_cpu_multi_thread_eigen=false intra_op_parallelism_threads=1\" python parameter_inference.py"